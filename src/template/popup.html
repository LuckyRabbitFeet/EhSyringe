--- conflicted
+++ resolved
@@ -9,7 +9,6 @@
 </head>
 <body style="margin: 0; padding: 4px;">
 <div style="width: 200px; margin: auto;">
-<<<<<<< HEAD
     <div class="logo-box">
         <div class="logo">
             <svg width="160" height="160" xmlns="http://www.w3.org/2000/svg" viewBox="0 0 200 200">
@@ -73,28 +72,22 @@
             </svg>
         </div>
         <div id="info"></div>
-=======
-    <div style="margin: 12px">
-        <div class="logo">
-            <img style="height: 60px" src="/assets/logo.svg" alt="EhSyringe">
-        </div>
-        <table>
-            <tr>
-                <th>TAG版本:</th>
-                <td><span id="sha" class="monospace"> --- </span></td>
-            </tr>
-            <tr>
-                <th>上次更新:</th>
-                <td><span id="updateTime" class="monospace"> --- </span></td>
-            </tr>
-            <tr>
-                <th>更新检查:</th>
-                <td><span id="checkVersion" class="monospace"> --- </span></td>
-            </tr>
-        </table>
-        <button class="big-button" id="updateButton">更新</button>
->>>>>>> 52458546
     </div>
+    <table>
+        <tr>
+            <th>TAG版本:</th>
+            <td><span id="sha" class="monospace"> --- </span></td>
+        </tr>
+        <tr>
+            <th>上次更新:</th>
+            <td><span id="updateTime" class="monospace"> --- </span></td>
+        </tr>
+        <tr>
+            <th>更新检查:</th>
+            <td><span id="checkVersion" class="monospace"> --- </span></td>
+        </tr>
+    </table>
+    <button class="big-button" id="updateButton">更新</button>
 </div>
 
 <script src="../script/popup.js"></script>
