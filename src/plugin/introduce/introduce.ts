import { Config } from '../../tool/config-manage';
import { getTagData } from '../../tool/tag-data';

import './introduce.less';

export const introduceInit = async () => {
  const config = await Config.get();
<<<<<<< HEAD
  if(!config.showIntroduce) return;
  console.log("💉 插件", "标签介绍");

=======
  if (!config.showIntroduce) return;
>>>>>>> 3eb1acaf

  const { tagList } = getTagData();
  const taglist = document.querySelector('#taglist');
  const gright = document.querySelector('#gright');

  if (!(taglist && gright)) return;

  const introduceBox = document.createElement('div');
  introduceBox.id = 'ehs-introduce-box';
  gright.insertBefore(introduceBox, null);
  taglist.addEventListener('click', (e) => {
    const target = e.target as HTMLElement;
    if (
      target &&
      target.nodeName === 'A' &&
      target.parentElement &&
      (
        target.parentElement.classList.contains('gt') ||
        target.parentElement.classList.contains('gtl') ||
        target.parentElement.classList.contains('gtw')
      )
    ) {
      const isOpen = !!target.style.color;
      if (!isOpen) {
        introduceBox.innerHTML = '';
        return;
      }
      const m = /'(.*)'/ig.exec(target.getAttribute('onclick'))
      if (!(m && m[1])) return;
      const m2 = m[1].split(':');
      let namespace = 'misc';
      let tag = '';
      if (m2.length === 1) {
        tag = m2[0];
      } else {
        namespace = m2.shift();
        tag = m2.join(':');
      }
      const tagData = tagList.find(v => v.namespace === namespace && v.key === tag);

      if (tagData) {
        // language=HTML
        introduceBox.innerHTML = `
        <div class="ehs-title">
          <div>
            <div class="ehs-cn">${tagData.name}</div>
            <div class="ehs-en">${tagData.namespace}:${tagData.key}</div>
          </div>
          <span class="ehs-close" onclick="document.querySelector('#ehs-introduce-box').innerHTML = '';">×</span>
        </div>
        <div class="ehs-content">
            ${tagData.intro || `
            <div class="ehs-no-intro">无介绍</div>
            `}
        </div>
        <div class="ehs-href">${tagData.links}</div>
        `;
      } else {
        const editorUlr = `https://ehtagtranslation.github.io/Editor/edit/${encodeURIComponent(namespace)}/${encodeURIComponent(tag)}`;
        // language=HTML
        introduceBox.innerHTML = `
        <div class="ehs-title">
          <div>
            <div class="ehs-cn">${namespace}:${tag}</div>
            <div class="ehs-en">该标签尚未翻译</div>
          </div>
          <span class="ehs-close" onclick="document.querySelector('#ehs-introduce-box').innerHTML = '';">×</span>
        </div>
        <div class="ehs-content">
          <div class="ehs-no-translation">
            <div class="text">
              该标签尚未翻译
            </div>
            <div class="button">
              <a href="${editorUlr}" target="_blank">提供翻译</a>
            </div>
          </div>
        </div>`;
      }
    }
  });

<<<<<<< HEAD
}
=======
})().catch(console.error);
>>>>>>> 3eb1acaf
<|MERGE_RESOLUTION|>--- conflicted
+++ resolved
@@ -5,13 +5,8 @@
 
 export const introduceInit = async () => {
   const config = await Config.get();
-<<<<<<< HEAD
   if(!config.showIntroduce) return;
   console.log("💉 插件", "标签介绍");
-
-=======
-  if (!config.showIntroduce) return;
->>>>>>> 3eb1acaf
 
   const { tagList } = getTagData();
   const taglist = document.querySelector('#taglist');
@@ -94,8 +89,4 @@
     }
   });
 
-<<<<<<< HEAD
-}
-=======
-})().catch(console.error);
->>>>>>> 3eb1acaf
+}