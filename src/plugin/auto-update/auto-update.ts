import { chromeMessage } from '../../tool/chrome-message';
import { Config } from '../../tool/config-manage';
import { promisify } from '../../tool/promise';
import { dateDiff } from '../../tool/tool';

export const autoUpdateInit = async () => {
  const config = await Config.get();
<<<<<<< HEAD
  if(!config.autoUpdate)return;
  console.log("💉 插件", "自动更新");
  chrome.storage.local.get(['lastCheckTime'], (data) => {
    const time = new Date().getTime();
    /*
    * 不需要太频繁, 常用标签都汉化过了, 不常用的更新了也发现不了, 过多的请求可能会引起github的注意.
    * 每5天检查一次.
    * */
    const flage = (time - (1000 * 60 * 60 * 24 * 5)) > (data.lastCheckTime || 0);
    console.log("💉 上次自动更新检查", dateDiff(new Date(data.lastCheckTime)), new Date(data.lastCheckTime), flage ? '开始检查' : '跳过');
    if( flage ) {
      chrome.storage.local.set({ lastCheckTime: time });
      chromeMessage.send('auto-update', void 0).then((v) => {
        console.log("💉 自动更新结束", v ? '有新版本并更新': '没有新版本');
      })
    }
  })
}
=======
  if (!config.autoUpdate) return;
  const data = await promisify(chrome.storage.local.get, 'lastCheckTime');
  const time = new Date().getTime();
  /*
  * 不需要太频繁, 常用标签都汉化过了, 不常用的更新了也发现不了, 过多的请求可能会引起github的注意.
  * 每5天检查一次.
  * */
  const flage = (time - (1000 * 60 * 60 * 24 * 5)) > (data.lastCheckTime || 0);
  console.log('💉 上次自动更新检查', dateDiff(new Date(data.lastCheckTime)), new Date(data.lastCheckTime), flage ? '开始检查' : '跳过');
  if (flage) {
    await promisify(chrome.storage.local.set, { lastCheckTime: time });
    const updated = await chromeMessage.send('auto-update', void 0);
    console.log('💉 自动更新结束', updated ? '有新版本并更新' : '没有新版本');
  }
})().catch(console.error);
>>>>>>> 3eb1acaf
<|MERGE_RESOLUTION|>--- conflicted
+++ resolved
@@ -5,27 +5,8 @@
 
 export const autoUpdateInit = async () => {
   const config = await Config.get();
-<<<<<<< HEAD
-  if(!config.autoUpdate)return;
+  if (!config.autoUpdate) return;
   console.log("💉 插件", "自动更新");
-  chrome.storage.local.get(['lastCheckTime'], (data) => {
-    const time = new Date().getTime();
-    /*
-    * 不需要太频繁, 常用标签都汉化过了, 不常用的更新了也发现不了, 过多的请求可能会引起github的注意.
-    * 每5天检查一次.
-    * */
-    const flage = (time - (1000 * 60 * 60 * 24 * 5)) > (data.lastCheckTime || 0);
-    console.log("💉 上次自动更新检查", dateDiff(new Date(data.lastCheckTime)), new Date(data.lastCheckTime), flage ? '开始检查' : '跳过');
-    if( flage ) {
-      chrome.storage.local.set({ lastCheckTime: time });
-      chromeMessage.send('auto-update', void 0).then((v) => {
-        console.log("💉 自动更新结束", v ? '有新版本并更新': '没有新版本');
-      })
-    }
-  })
-}
-=======
-  if (!config.autoUpdate) return;
   const data = await promisify(chrome.storage.local.get, 'lastCheckTime');
   const time = new Date().getTime();
   /*
@@ -39,5 +20,4 @@
     const updated = await chromeMessage.send('auto-update', void 0);
     console.log('💉 自动更新结束', updated ? '有新版本并更新' : '没有新版本');
   }
-})().catch(console.error);
->>>>>>> 3eb1acaf
+}