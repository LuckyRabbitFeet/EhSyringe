import { fromEvent } from 'rxjs';
import { filter, map } from 'rxjs/operators';
import { namespaceTranslate } from '../../data/namespace-translate';
import { SearchTagItem } from '../../interface';
import { getTagData } from '../../tool/tag-data';
import './tag-tip.less';
import { Config } from "../../tool/config-manage";
const { tagList } = getTagData();

class TagTip {
  selectedIndex = 0;
  inputElement: HTMLInputElement;
  autoCompleteList: HTMLDivElement;

  constructor(inputElement: HTMLInputElement) {
    this.inputElement = inputElement;
    this.inputElement.autocomplete = 'off';
    this.autoCompleteList = document.createElement('div');
    this.autoCompleteList.className = 'eh-syringe-lite-auto-complete-list';

    fromEvent(this.inputElement, 'keyup').pipe(
      filter((e: KeyboardEvent) => !new Set(['ArrowUp', 'ArrowDown', 'Enter']).has(e.code)),
      map(() => this.inputElement.value),
      // distinctUntilChanged()
    ).subscribe(this.search.bind(this));

    fromEvent(this.inputElement, 'keydown').subscribe(this.keydown.bind(this));

    fromEvent(this.autoCompleteList, 'click').subscribe(e => {
      this.inputElement.focus();
      e.preventDefault();
      e.stopPropagation();
    });

    fromEvent(this.inputElement, 'focus').subscribe(this.setListPosition.bind(this));

    fromEvent(window, 'resize').subscribe(this.setListPosition.bind(this));
    fromEvent(window, 'onscroll').subscribe(this.setListPosition.bind(this));

    fromEvent(document, 'click').subscribe(() => {
      this.autoCompleteList.innerHTML = '';
    });

    document.body.insertBefore(this.autoCompleteList, null);
  }

  search(value: string) {
    value = this.inputElement.value = value.replace(/  +/mg, ' ');
    const values = value.match(/(\S+:".+?"|".+?"|\S+:\S+|\S+)/igm) || [];
    const result: SearchTagItem[] = [];
    const used = new Set();
    values.forEach((v, i) => {
      const sv = values.slice(i);
      if (sv.length) {
        const svs = sv.join(' ');
        if (!svs || svs.replace(/\s+/, '').length === 0) return;

        tagList.filter(v => v.search.indexOf(svs) !== -1 || v.name.indexOf(svs) !== -1)
          .forEach(tag => {
            if (used.has(tag.search)) return;
            used.add(tag.search);
            result.push({
              ...tag,
              input: svs,
            });
          });
        if (result.length >= 50) {
          result;
        }
      }
    });
    this.autoCompleteList.innerHTML = '';
    result.slice(0, 50).forEach(tag => {
      this.autoCompleteList.insertBefore(this.tagElementItem(tag), null);
    });
    this.selectedIndex = -1;
  }

  keydown(e: KeyboardEvent) {
    if (e.code === 'ArrowUp' || e.code === 'ArrowDown') {
      if (e.code === 'ArrowUp') {
        this.selectedIndex--;
        if (this.selectedIndex < 0) {
          this.selectedIndex = this.autoCompleteList.children.length - 1;
        }
      } else {
        this.selectedIndex++;
        if (this.selectedIndex >= this.autoCompleteList.children.length) {
          this.selectedIndex = 0;
        }
      }

      const children = Array.from(this.autoCompleteList.children);
      children.forEach(element => {
        element.classList.remove('selected');
      });
      if (this.selectedIndex >= 0 && children[this.selectedIndex]) {
        children[this.selectedIndex].classList.add('selected');
      }
      e.preventDefault();
      e.stopPropagation();
    } else if (e.code === 'Enter') {
      const children = Array.from(this.autoCompleteList.children);
      if (this.selectedIndex >= 0 && children[this.selectedIndex]) {
        (children[this.selectedIndex] as any).click();
        e.preventDefault();
        e.stopPropagation();
      }
    }
  }

  setListPosition() {
    const rect = this.inputElement.getBoundingClientRect();
    this.autoCompleteList.style.left = `${rect.left}px`;
    this.autoCompleteList.style.top = `${rect.bottom}px`;
    this.autoCompleteList.style.minWidth = `${rect.width}px`;
  }

  tagElementItem(tag: SearchTagItem): HTMLDivElement {
    const item = document.createElement('div');
    const cnName = document.createElement('span');
    cnName.className = 'auto-complete-text cn-name';
    const enName = document.createElement('span');
    enName.className = 'auto-complete-text en-name';
    const cnNamespace = namespaceTranslate[tag.namespace];
    let cnNameHtml = '';
    let enNameHtml = tag.search;
    if (tag.namespace !== 'misc') {
      cnNameHtml += cnNamespace + ':';
    }
    cnNameHtml += tag.name;

    console.log(tag.input);

    cnNameHtml = cnNameHtml.replace(tag.input, `<mark>${tag.input}</mark>`);
    enNameHtml = enNameHtml.replace(tag.input, `<mark>${tag.input}</mark>`);

    cnName.innerHTML = cnNameHtml;
    enName.innerHTML = enNameHtml;

    item.insertBefore(cnName, null);
    item.insertBefore(enName, null);

    item.className = 'auto-complete-item';

    item.onclick = () => {
      let length = tag.input.length;
      if (this.inputElement.value.slice(-1) === ' ') {
        length++;
      }
      this.inputElement.value = this.inputElement.value.slice(0, 0 - length) + tag.search + ' ';
      this.autoCompleteList.innerHTML = '';
    };
    return item;
  }
}

export const tagTipInit = async () => {
  const config = await Config.get();
<<<<<<< HEAD
  if(!config.tagTip)return;
  console.log("💉 插件", "标签提示");

=======
  if (!config.tagTip) return;
>>>>>>> 3eb1acaf
  const FSearchInput: HTMLInputElement = document.querySelector('#f_search');
  if (!FSearchInput) return;
  new TagTip(FSearchInput);
};<|MERGE_RESOLUTION|>--- conflicted
+++ resolved
@@ -157,13 +157,9 @@
 
 export const tagTipInit = async () => {
   const config = await Config.get();
-<<<<<<< HEAD
   if(!config.tagTip)return;
   console.log("💉 插件", "标签提示");
 
-=======
-  if (!config.tagTip) return;
->>>>>>> 3eb1acaf
   const FSearchInput: HTMLInputElement = document.querySelector('#f_search');
   if (!FSearchInput) return;
   new TagTip(FSearchInput);
