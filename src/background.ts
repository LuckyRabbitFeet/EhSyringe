import pako from 'pako';
import { namespaceTranslate } from './data/namespace-translate';
import { DownloadStatus, EHTDatabase, ReleaseCheckData, TagItem, TagList } from './interface';
import { BadgeLoading } from './tool/badge-loading';
import { chromeMessage } from './tool/chrome-message';
import emojiRegex from 'emoji-regex';
import { trim } from "./tool/tool";
import { promisify, sleep } from './tool/promise';

const emojiReg = emojiRegex();

class background {

  /* 数据存储结构版本, 如果不同 系统会自动执行 storageTagData 重新构建数据*/
  /* 注意这是本地数据结构, 主要用于 storageTagData内解析方法发生变化, 重新加载数据的, 与线上无关*/
  DATA_STRUCTURE_VERSION = 3;

  badge = new BadgeLoading();
  lastCheck = 0;
  lastCheckData: ReleaseCheckData;
  tagList: TagList = [];
  loadLock = false;
  readonly downloadStatusDefault: DownloadStatus = {
    run: false,
    progress: 0,
    info: '',
    complete: false,
    error: false,
  };
  downloadStatus: DownloadStatus;

  constructor() {
    this.initDownloadStatus();
    if (chrome.contextMenus) this.initContextMenus();
    if (chrome.omnibox) this.initOmnibox();
    this.checkLocalData();
    chromeMessage.listener('get-tag-data', _ => this.getTagDataEvent());
    chromeMessage.listener('check-version', _ => this.checkVersion());
    chromeMessage.listener('auto-update', async () => {
      const version = await this.checkVersion();
      if (version.new && (version.new != version.old)) {
        await this.getTagDataEvent();
        return true;
      }
      return false;
    })
  }

  async getTagDataEvent() {
    // 重置下载状态
    this.initDownloadStatus();
    try {
      const data = await this.download();
      await this.storageTagData(data.db, data.release.html_url);
    } catch (err) {
      console.error(err);
      this.pushDownloadStatus({ run: false, error: true, info: (err && err.message) ? err.message : '更新失败' });
    }
  }

  initDownloadStatus() {
    this.downloadStatus = {
      ...this.downloadStatusDefault
    };
  }

  pushDownloadStatus(data: Partial<DownloadStatus> = {}) {
    this.downloadStatus = {
      ...this.downloadStatus,
      ...data,
    };
    chromeMessage.broadcast('downloadStatus', this.downloadStatus);
  }

  async checkVersion(): Promise<ReleaseCheckData> {
    const time = new Date().getTime();
    // 限制每分钟最多请求1次
    const { sha } = await promisify(chrome.storage.local.get, 'sha');
    if ((time - this.lastCheck <= 1000 * 60) && this.lastCheckData) {
      return {
        new: (this.lastCheckData && this.lastCheckData.new) || '',
        newLink: (this.lastCheckData && this.lastCheckData.newLink) || '',
        old: sha,
      };
    }
    this.lastCheck = time;
    const githubDownloadUrl = 'https://api.github.com/repos/ehtagtranslation/Database/releases/latest';
    const info = await (await fetch(githubDownloadUrl)).json();

    if (!(info && info.target_commitish)) {
      return null;
    }
    this.lastCheckData = {
      old: sha,
      new: info.target_commitish,
      newLink: info.html_url,
    };
    return this.lastCheckData;
  }

  download(): Promise<{ release: any, db: EHTDatabase }> {
    return new Promise(async (resolve, reject) => {
      if (this.loadLock) {
        return false;
      }
      this.loadLock = true;
      this.badge.set('', '#4A90E2', 2);
      this.pushDownloadStatus({ run: true, info: '加载中' });
      const githubDownloadUrl = 'https://api.github.com/repos/ehtagtranslation/Database/releases/latest';
      const info = await (await fetch(githubDownloadUrl)).json();
      if (!(info && info.assets)) {
        reject(new Error('无法获取版本信息'));
        this.loadLock = false;
        return;
      }
      const asset = info.assets.find((i: any) => i.name === 'db.html.json.gz');
      const url = asset && asset.browser_download_url || '';
      if (!url) {
        reject(new Error('无法获取下载地址'));
        this.loadLock = false;
        return;
      }

      const xhr = new XMLHttpRequest();
      xhr.open('GET', url);
      xhr.responseType = 'arraybuffer';
      xhr.onload = () => {
        this.loadLock = false;
        try {
          const data = JSON.parse(pako.ungzip(xhr.response, { to: 'string' })) as EHTDatabase;
          this.loadLock = false;
          resolve({ release: info, db: data });
          this.pushDownloadStatus({ info: '下载完成', progress: 100 });
          this.badge.set('100', '#4A90E2', 1);
        } catch (e) {
          reject(new Error('数据无法解析'));
          this.badge.set('Err', '#C80000');
        }
      };
      xhr.onerror = (e) => {
        this.loadLock = false;
        this.badge.set('ERR', '#C80000');
        reject(e);
      };
      xhr.onprogress = (event) => {
        if (event.lengthComputable) {
          const percent = Math.round((event.loaded / event.total) * 100);
          this.pushDownloadStatus({ info: Math.floor(percent) + '%', progress: Math.floor(percent) });
          this.badge.set(percent.toFixed(0), '#4A90E2', 1);
        }
      };
      xhr.send();
      this.pushDownloadStatus({ info: '0%', progress: 0 });
      this.badge.set('0', '#4A90E2', 1);
    });
  }

  async storageTagData(tagDB: EHTDatabase, releasePageUrl: string = 'https://github.com/EhTagTranslation/EhSyringe/blob/master/src/data/tag.db.json'): Promise<void> {
    const namespaceOrder = ['female', 'language', 'misc', 'male', 'artist', 'group', 'parody', 'character', 'reclass'];
    const tagReplaceData: { [key: string]: string } = {};
    const tagList: TagList = [];
    tagDB.data.sort((a, b) => {
      return namespaceOrder.indexOf(a.namespace) - namespaceOrder.indexOf(b.namespace);
    });
    tagDB.data.forEach(space => {
      const namespace = space.namespace;
      if (namespace === 'rows') return;
      for (const key in space.data) {
        const t = space.data[key];
        let search = ``;
        if (namespace !== 'misc') {
          search += namespace + ':';
        }
        if (key.indexOf(' ') !== -1) {
          search += `"${key}$"`;
        } else {
          search += key + '$';
        }

        const name = t.name.replace(/^<p>(.+)<\/p>$/, '$1');
        const cleanName = trim(name.replace(emojiReg, '').replace(/<img.*?>/ig, ''))
        const dirtyName = name.replace(emojiReg, '<span class="ehs-emoji">$&</span>');

        tagList.push({
          ...t,
          name: cleanName,
          key,
          namespace,
          search,
        });

        tagReplaceData[`${namespace}:${key}`] = dirtyName;
        if (namespace === 'misc') {
          tagReplaceData[key] = dirtyName;
        }
      }
    });
    this.tagList = tagList;
    await promisify(chrome.storage.local.set, {
      tagDB,
      tagList,
      tagReplaceData,
      updateTime: new Date().getTime(),
      releaseLink: releasePageUrl,
      sha: tagDB.head.sha,
      dataStructureVersion: this.DATA_STRUCTURE_VERSION,
    });
    this.badge.set('OK', '#00C801');
    this.pushDownloadStatus({ run: true, info: '更新完成', progress: 100, complete: true });
    await sleep(2500);
    this.badge.set('', '#4A90E2');
    this.pushDownloadStatus({ run: false, info: '更新完成', progress: 0, complete: false });
  }

  initContextMenus() {
    chrome.contextMenus.create(
      {
        documentUrlPatterns: ['*://exhentai.org/*', '*://e-hentai.org/*', '*://*.exhentai.org/*', '*://*.e-hentai.org/*'],
        title: '提交标签翻译',
        targetUrlPatterns: ['*://exhentai.org/tag/*', '*://e-hentai.org/tag/*', '*://*.exhentai.org/tag/*', '*://*.e-hentai.org/tag/*'],
        contexts: ['link'],
        onclick(info) {
          if (/\/tag\//.test(info.linkUrl)) {
            const s = info.linkUrl.replace('+', ' ').split('/');
            const s2 = s[s.length - 1].split(':');
            const namespace = s2.length === 1 ? 'misc' : s2[0];
            const tag = s2.length === 1 ? s2[0] : s2[1];
            const editorUrl = `https://ehtagtranslation.github.io/Editor/edit/${encodeURIComponent(namespace)}/${encodeURIComponent(tag)}`;
            chrome.tabs.create({
              url: editorUrl,
            });
          }
        }
      }, () => {
      }
    );
  }

  initOmnibox() {
    chrome.omnibox.onInputChanged.addListener(
      (text, suggest) => {
        if (this.tagList.length) {
          const data = this.tagList
            .filter((v: TagItem) => v.search.indexOf(text) !== -1 || v.name.indexOf(text) !== -1)
            .slice(0, 5)
            .map((tag: TagItem) => {
              const cnNamespace = namespaceTranslate[tag.namespace];
              let cnNameHtml = '';
              const enNameHtml = tag.search;
              if (tag.namespace !== 'misc') {
                cnNameHtml += cnNamespace + ':';
              }
              cnNameHtml += tag.name;
              return {
                content: enNameHtml,
                description: cnNameHtml,
              };
            });

          suggest(data);
        }
      });

    chrome.omnibox.onInputEntered.addListener(
      function (text) {
        chrome.tabs.create({
          url: `https://e-hentai.org/?f_search=${encodeURIComponent(text)}`,
        });
      });
  }

  loadPackedData() {
    const dbUrl = chrome.runtime.getURL('assets/tag.db');
    return fetch(dbUrl)
      .then(r => r.json())
      .then(d => this.storageTagData(d));
  }

  checkLocalData() {
    // 如果沒有數據自動加載本地數據
    chrome.storage.local.get(async (data) => {
      if ('tagList' in data) {
        this.tagList = data.tagList;
      }
      if (!('tagList' in data && 'tagReplaceData' in data)) {
        await this.loadPackedData();
      } else if (data.dataStructureVersion !== this.DATA_STRUCTURE_VERSION) {
        console.log('数据结构变化, 重新构建数据');
<<<<<<< HEAD
        if ('tagDB' in data) {
          await this.storageTagData(data.tagDB, data.releaseLink)
        } else {
          await this.loadPackedData();
        }
=======
        await this.loadPackedData();
>>>>>>> fe3f1cee
      }
    });
  }

}


// popup 可以通过 chrome.extension.getBackgroundPage().syringeBackground 直接访问
// 有些地方可以进行优化 不过也没啥必要
(window as any).syringeBackground = new background();<|MERGE_RESOLUTION|>--- conflicted
+++ resolved
@@ -286,21 +286,16 @@
         await this.loadPackedData();
       } else if (data.dataStructureVersion !== this.DATA_STRUCTURE_VERSION) {
         console.log('数据结构变化, 重新构建数据');
-<<<<<<< HEAD
-        if ('tagDB' in data) {
-          await this.storageTagData(data.tagDB, data.releaseLink)
+        if ('tagDB' in data && 'releaseLink' in data) {
+          await this.storageTagData(data.tagDB, data.releaseLink);
         } else {
           await this.loadPackedData();
         }
-=======
-        await this.loadPackedData();
->>>>>>> fe3f1cee
       }
     });
   }
 
 }
-
 
 // popup 可以通过 chrome.extension.getBackgroundPage().syringeBackground 直接访问
 // 有些地方可以进行优化 不过也没啥必要
